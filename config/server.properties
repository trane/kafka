# Licensed to the Apache Software Foundation (ASF) under one or more
# contributor license agreements.  See the NOTICE file distributed with
# this work for additional information regarding copyright ownership.
# The ASF licenses this file to You under the Apache License, Version 2.0
# (the "License"); you may not use this file except in compliance with
# the License.  You may obtain a copy of the License at
# 
#    http://www.apache.org/licenses/LICENSE-2.0
# 
# Unless required by applicable law or agreed to in writing, software
# distributed under the License is distributed on an "AS IS" BASIS,
# WITHOUT WARRANTIES OR CONDITIONS OF ANY KIND, either express or implied.
# See the License for the specific language governing permissions and
# limitations under the License.
# see kafka.server.KafkaConfig for additional details and defaults

############################# Server Basics #############################

# The id of the broker. This must be set to a unique integer for each broker.
broker.id=0

############################# Socket Server Settings #############################

# The port the socket server listens on
port=9092

<<<<<<< HEAD
# SSL or plaintext
secure=true

# Security config
security.config.file=config/server.security.properties

# Hostname the broker will bind to and advertise to producers and consumers.
# If not set, the server will bind to all interfaces and advertise the value returned from
# from java.net.InetAddress.getCanonicalHostName().
=======
# Hostname the broker will bind to. If not set, the server will bind to all interfaces
>>>>>>> 68baaa41
#host.name=localhost

# Hostname the broker will advertise to producers and consumers. If not set, it uses the
# value for "host.name" if configured.  Otherwise, it will use the value returned from
# java.net.InetAddress.getCanonicalHostName().
#advertised.host.name=<hostname routable by clients>

# The port to publish to ZooKeeper for clients to use. If this is not set,
# it will publish the same port that the broker binds to.
#advertised.port=<port accessible by clients>

# The number of threads handling network requests
num.network.threads=2
 
# The number of threads doing disk I/O
num.io.threads=8

# The send buffer (SO_SNDBUF) used by the socket server
socket.send.buffer.bytes=1048576

# The receive buffer (SO_RCVBUF) used by the socket server
socket.receive.buffer.bytes=1048576

# The maximum size of a request that the socket server will accept (protection against OOM)
socket.request.max.bytes=104857600


############################# Log Basics #############################

# A comma seperated list of directories under which to store log files
log.dirs=/tmp/kafka-logs

# The default number of log partitions per topic. More partitions allow greater
# parallelism for consumption, but this will also result in more files across
# the brokers.
num.partitions=2

############################# Log Flush Policy #############################

# Messages are immediately written to the filesystem but by default we only fsync() to sync
# the OS cache lazily. The following configurations control the flush of data to disk. 
# There are a few important trade-offs here:
#    1. Durability: Unflushed data may be lost if you are not using replication.
#    2. Latency: Very large flush intervals may lead to latency spikes when the flush does occur as there will be a lot of data to flush.
#    3. Throughput: The flush is generally the most expensive operation, and a small flush interval may lead to exceessive seeks. 
# The settings below allow one to configure the flush policy to flush data after a period of time or
# every N messages (or both). This can be done globally and overridden on a per-topic basis.

# The number of messages to accept before forcing a flush of data to disk
#log.flush.interval.messages=10000

# The maximum amount of time a message can sit in a log before we force a flush
#log.flush.interval.ms=1000

############################# Log Retention Policy #############################

# The following configurations control the disposal of log segments. The policy can
# be set to delete segments after a period of time, or after a given size has accumulated.
# A segment will be deleted whenever *either* of these criteria are met. Deletion always happens
# from the end of the log.

# The minimum age of a log file to be eligible for deletion
log.retention.hours=168

# A size-based retention policy for logs. Segments are pruned from the log as long as the remaining
# segments don't drop below log.retention.bytes.
#log.retention.bytes=1073741824

# The maximum size of a log segment file. When this size is reached a new log segment will be created.
log.segment.bytes=536870912

# The interval at which log segments are checked to see if they can be deleted according 
# to the retention policies
log.retention.check.interval.ms=60000

# By default the log cleaner is disabled and the log retention policy will default to just delete segments after their retention expires.
# If log.cleaner.enable=true is set the cleaner will be enabled and individual logs can then be marked for log compaction.
log.cleaner.enable=false

############################# Zookeeper #############################

# Zookeeper connection string (see zookeeper docs for details).
# This is a comma separated host:port pairs, each corresponding to a zk
# server. e.g. "127.0.0.1:3000,127.0.0.1:3001,127.0.0.1:3002".
# You can also append an optional chroot string to the urls to specify the
# root directory for all kafka znodes.
zookeeper.connect=localhost:2181

# Timeout in ms for connecting to zookeeper
zookeeper.connection.timeout.ms=1000000<|MERGE_RESOLUTION|>--- conflicted
+++ resolved
@@ -4,9 +4,9 @@
 # The ASF licenses this file to You under the Apache License, Version 2.0
 # (the "License"); you may not use this file except in compliance with
 # the License.  You may obtain a copy of the License at
-# 
+#
 #    http://www.apache.org/licenses/LICENSE-2.0
-# 
+#
 # Unless required by applicable law or agreed to in writing, software
 # distributed under the License is distributed on an "AS IS" BASIS,
 # WITHOUT WARRANTIES OR CONDITIONS OF ANY KIND, either express or implied.
@@ -24,19 +24,13 @@
 # The port the socket server listens on
 port=9092
 
-<<<<<<< HEAD
 # SSL or plaintext
 secure=true
 
 # Security config
 security.config.file=config/server.security.properties
 
-# Hostname the broker will bind to and advertise to producers and consumers.
-# If not set, the server will bind to all interfaces and advertise the value returned from
-# from java.net.InetAddress.getCanonicalHostName().
-=======
 # Hostname the broker will bind to. If not set, the server will bind to all interfaces
->>>>>>> 68baaa41
 #host.name=localhost
 
 # Hostname the broker will advertise to producers and consumers. If not set, it uses the
@@ -50,7 +44,7 @@
 
 # The number of threads handling network requests
 num.network.threads=2
- 
+
 # The number of threads doing disk I/O
 num.io.threads=8
 
@@ -77,11 +71,11 @@
 ############################# Log Flush Policy #############################
 
 # Messages are immediately written to the filesystem but by default we only fsync() to sync
-# the OS cache lazily. The following configurations control the flush of data to disk. 
+# the OS cache lazily. The following configurations control the flush of data to disk.
 # There are a few important trade-offs here:
 #    1. Durability: Unflushed data may be lost if you are not using replication.
 #    2. Latency: Very large flush intervals may lead to latency spikes when the flush does occur as there will be a lot of data to flush.
-#    3. Throughput: The flush is generally the most expensive operation, and a small flush interval may lead to exceessive seeks. 
+#    3. Throughput: The flush is generally the most expensive operation, and a small flush interval may lead to exceessive seeks.
 # The settings below allow one to configure the flush policy to flush data after a period of time or
 # every N messages (or both). This can be done globally and overridden on a per-topic basis.
 
@@ -108,7 +102,7 @@
 # The maximum size of a log segment file. When this size is reached a new log segment will be created.
 log.segment.bytes=536870912
 
-# The interval at which log segments are checked to see if they can be deleted according 
+# The interval at which log segments are checked to see if they can be deleted according
 # to the retention policies
 log.retention.check.interval.ms=60000
 
