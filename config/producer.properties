--- conflicted
+++ resolved
@@ -16,16 +16,10 @@
 
 ############################# Producer Basics #############################
 
-<<<<<<< HEAD
-# list of brokers used for bootstrapping
+# list of brokers used for bootstrapping knowledge about the rest of the cluster
 # format: host1:port1:secure1,host2:port2:secure2 ...
 #metadata.broker.list=localhost:9092:false
 metadata.broker.list=localhost:9092:true
-=======
-# list of brokers used for bootstrapping knowledge about the rest of the cluster
-# format: host1:port1,host2:port2 ...
-metadata.broker.list=localhost:9092
->>>>>>> 68baaa41
 
 # name of the partitioner class for partitioning events; default partition spreads data randomly
 #partitioner.class=
@@ -47,10 +41,10 @@
 security.config.file=config/client.security.properties
 
 ############################# Async Producer #############################
-# maximum time, in milliseconds, for buffering data on the producer queue 
+# maximum time, in milliseconds, for buffering data on the producer queue
 #queue.buffering.max.ms=
 
-# the maximum size of the blocking queue for buffering on the producer 
+# the maximum size of the blocking queue for buffering on the producer
 #queue.buffering.max.messages=
 
 # Timeout for event enqueue:
@@ -59,5 +53,5 @@
 # +ve: enqueue will block up to this many milliseconds if the queue is full
 #queue.enqueue.timeout.ms=
 
-# the number of messages batched at the producer 
+# the number of messages batched at the producer
 #batch.num.messages=