--- conflicted
+++ resolved
@@ -45,7 +45,7 @@
  * Utility functions to help with testing
  */
 object TestUtils extends Logging {
-  
+
   val IoTmpDir = System.getProperty("java.io.tmpdir")
 
   val Letters = "ABCDEFGHIJKLMNOPQRSTUVWXYZabcdefghijklmnopqrstuvwxyz"
@@ -292,8 +292,8 @@
   /**
    * Create a producer for the given host and port
    */
-  def createProducer[K, V](brokerList: String, 
-                           encoder: Encoder[V] = new DefaultEncoder(), 
+  def createProducer[K, V](brokerList: String,
+                           encoder: Encoder[V] = new DefaultEncoder(),
                            keyEncoder: Encoder[K] = new DefaultEncoder()): Producer[K, V] = {
     val props = new Properties()
     props.put("metadata.broker.list", brokerList)
@@ -346,13 +346,8 @@
   }
 
   def createBrokersInZk(zkClient: ZkClient, ids: Seq[Int]): Seq[Broker] = {
-<<<<<<< HEAD
     val brokers = ids.map(id => new Broker(id, "localhost", 6667, false))
-    brokers.foreach(b => ZkUtils.registerBrokerInZk(zkClient, b.id, b.host, b.port, jmxPort = -1, b.secure))
-=======
-    val brokers = ids.map(id => new Broker(id, "localhost", 6667))
-    brokers.foreach(b => ZkUtils.registerBrokerInZk(zkClient, b.id, b.host, b.port, 6000, jmxPort = -1))
->>>>>>> 68baaa41
+    brokers.foreach(b => ZkUtils.registerBrokerInZk(zkClient, b.id, b.host, b.port, 6000, jmxPort = -1, b.secure))
     brokers
   }
 
@@ -372,9 +367,9 @@
   /**
    * Create a wired format request based on simple basic information
    */
-  def produceRequest(topic: String, 
-                     partition: Int, 
-                     message: ByteBufferMessageSet, 
+  def produceRequest(topic: String,
+                     partition: Int,
+                     message: ByteBufferMessageSet,
                      acks: Int = SyncProducerConfig.DefaultRequiredAcks,
                      timeout: Int = SyncProducerConfig.DefaultAckTimeoutMs,
                      correlationId: Int = 0,
@@ -382,10 +377,10 @@
     produceRequestWithAcks(Seq(topic), Seq(partition), message, acks, timeout, correlationId, clientId)
   }
 
-  def produceRequestWithAcks(topics: Seq[String], 
-                             partitions: Seq[Int], 
-                             message: ByteBufferMessageSet, 
-                             acks: Int = SyncProducerConfig.DefaultRequiredAcks, 
+  def produceRequestWithAcks(topics: Seq[String],
+                             partitions: Seq[Int],
+                             message: ByteBufferMessageSet,
+                             acks: Int = SyncProducerConfig.DefaultRequiredAcks,
                              timeout: Int = SyncProducerConfig.DefaultAckTimeoutMs,
                              correlationId: Int = 0,
                              clientId: String = SyncProducerConfig.DefaultClientId): ProducerRequest = {
@@ -452,7 +447,7 @@
       leaderLock.unlock()
     }
   }
-  
+
   /**
    * Execute the given block. If it throws an assert error, retry. Repeat
    * until no error is thrown or the time limit ellapses
@@ -466,7 +461,7 @@
         return
       } catch {
         case e: AssertionFailedError =>
-          val ellapsed = System.currentTimeMillis - startTime 
+          val ellapsed = System.currentTimeMillis - startTime
           if(ellapsed > maxWaitMs) {
             throw e
           } else {
@@ -520,7 +515,7 @@
       TestUtils.waitUntilTrue(() =>
         servers.foldLeft(true)(_ && _.apis.metadataCache.keySet.contains(TopicAndPartition(topic, partition))), timeout))
   }
-  
+
   def writeNonsenseToFile(fileName: File, position: Long, size: Int) {
     val file = new RandomAccessFile(fileName, "rw")
     file.seek(position)
@@ -528,7 +523,7 @@
       file.writeByte(random.nextInt(255))
     file.close()
   }
-  
+
   def appendNonsenseToFile(fileName: File, size: Int) {
     val file = new FileOutputStream(fileName, true)
     for(i <- 0 until size)
