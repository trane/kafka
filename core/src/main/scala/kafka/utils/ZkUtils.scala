/**
 * Licensed to the Apache Software Foundation (ASF) under one or more
 * contributor license agreements.  See the NOTICE file distributed with
 * this work for additional information regarding copyright ownership.
 * The ASF licenses this file to You under the Apache License, Version 2.0
 * (the "License"); you may not use this file except in compliance with
 * the License.  You may obtain a copy of the License at
 *
 *    http://www.apache.org/licenses/LICENSE-2.0
 *
 * Unless required by applicable law or agreed to in writing, software
 * distributed under the License is distributed on an "AS IS" BASIS,
 * WITHOUT WARRANTIES OR CONDITIONS OF ANY KIND, either express or implied.
 * See the License for the specific language governing permissions and
 * limitations under the License.
 */

package kafka.utils

import kafka.cluster.{Broker, Cluster}
import kafka.consumer.TopicCount
import org.I0Itec.zkclient.{IZkDataListener, ZkClient}
import org.I0Itec.zkclient.exception.{ZkNodeExistsException, ZkNoNodeException, ZkMarshallingError}
import org.I0Itec.zkclient.serialize.ZkSerializer
import collection._
import kafka.api.LeaderAndIsr
import mutable.ListBuffer
import org.apache.zookeeper.data.Stat
import java.util.concurrent.locks.{ReentrantLock, Condition}
import kafka.admin._
import kafka.common.{KafkaException, NoEpochForPartitionException}
import kafka.controller.ReassignedPartitionsContext
import kafka.controller.PartitionAndReplica
import kafka.controller.KafkaController
import scala.{collection, Some}
import kafka.controller.LeaderIsrAndControllerEpoch
import kafka.common.TopicAndPartition
import kafka.utils.Utils.inLock
import scala.collection

object ZkUtils extends Logging {
  val ConsumersPath = "/consumers"
  val BrokerIdsPath = "/brokers/ids"
  val BrokerTopicsPath = "/brokers/topics"
  val TopicConfigPath = "/config/topics"
  val TopicConfigChangesPath = "/config/changes"
  val ControllerPath = "/controller"
  val ControllerEpochPath = "/controller_epoch"
  val ReassignPartitionsPath = "/admin/reassign_partitions"
  val DeleteTopicsPath = "/admin/delete_topics"
  val PreferredReplicaLeaderElectionPath = "/admin/preferred_replica_election"

  def getTopicPath(topic: String): String = {
    BrokerTopicsPath + "/" + topic
  }

  def getTopicPartitionsPath(topic: String): String = {
    getTopicPath(topic) + "/partitions"
  }

  def getTopicConfigPath(topic: String): String = 
    TopicConfigPath + "/" + topic

  def getDeleteTopicPath(topic: String): String =
    DeleteTopicsPath + "/" + topic

  def getController(zkClient: ZkClient): Int = {
    readDataMaybeNull(zkClient, ControllerPath)._1 match {
      case Some(controller) => KafkaController.parseControllerId(controller)
      case None => throw new KafkaException("Controller doesn't exist")
    }
  }

  def getTopicPartitionPath(topic: String, partitionId: Int): String =
    getTopicPartitionsPath(topic) + "/" + partitionId

  def getTopicPartitionLeaderAndIsrPath(topic: String, partitionId: Int): String =
    getTopicPartitionPath(topic, partitionId) + "/" + "state"

  def getSortedBrokerList(zkClient: ZkClient): Seq[Int] =
    ZkUtils.getChildren(zkClient, BrokerIdsPath).map(_.toInt).sorted

  def getAllBrokersInCluster(zkClient: ZkClient): Seq[Broker] = {
    val brokerIds = ZkUtils.getChildrenParentMayNotExist(zkClient, ZkUtils.BrokerIdsPath).sorted
    brokerIds.map(_.toInt).map(getBrokerInfo(zkClient, _)).filter(_.isDefined).map(_.get)
  }

  def getLeaderIsrAndEpochForPartition(zkClient: ZkClient, topic: String, partition: Int):Option[LeaderIsrAndControllerEpoch] = {
    val leaderAndIsrPath = getTopicPartitionLeaderAndIsrPath(topic, partition)
    val leaderAndIsrInfo = readDataMaybeNull(zkClient, leaderAndIsrPath)
    val leaderAndIsrOpt = leaderAndIsrInfo._1
    val stat = leaderAndIsrInfo._2
    leaderAndIsrOpt match {
      case Some(leaderAndIsrStr) => parseLeaderAndIsr(leaderAndIsrStr, topic, partition, stat)
      case None => None
    }
  }

  def getLeaderAndIsrForPartition(zkClient: ZkClient, topic: String, partition: Int):Option[LeaderAndIsr] = {
    getLeaderIsrAndEpochForPartition(zkClient, topic, partition).map(_.leaderAndIsr)
  }
  
  def setupCommonPaths(zkClient: ZkClient) {
    for(path <- Seq(ConsumersPath, BrokerIdsPath, BrokerTopicsPath, TopicConfigChangesPath, TopicConfigPath, DeleteTopicsPath))
      makeSurePersistentPathExists(zkClient, path)
  }

  def parseLeaderAndIsr(leaderAndIsrStr: String, topic: String, partition: Int, stat: Stat)
  : Option[LeaderIsrAndControllerEpoch] = {
    Json.parseFull(leaderAndIsrStr) match {
      case Some(m) =>
        val leaderIsrAndEpochInfo = m.asInstanceOf[Map[String, Any]]
        val leader = leaderIsrAndEpochInfo.get("leader").get.asInstanceOf[Int]
        val epoch = leaderIsrAndEpochInfo.get("leader_epoch").get.asInstanceOf[Int]
        val isr = leaderIsrAndEpochInfo.get("isr").get.asInstanceOf[List[Int]]
        val controllerEpoch = leaderIsrAndEpochInfo.get("controller_epoch").get.asInstanceOf[Int]
        val zkPathVersion = stat.getVersion
        debug("Leader %d, Epoch %d, Isr %s, Zk path version %d for partition [%s,%d]".format(leader, epoch,
          isr.toString(), zkPathVersion, topic, partition))
        Some(LeaderIsrAndControllerEpoch(LeaderAndIsr(leader, epoch, isr, zkPathVersion), controllerEpoch))
      case None => None
    }
  }

  def getLeaderForPartition(zkClient: ZkClient, topic: String, partition: Int): Option[Int] = {
    val leaderAndIsrOpt = readDataMaybeNull(zkClient, getTopicPartitionLeaderAndIsrPath(topic, partition))._1
    leaderAndIsrOpt match {
      case Some(leaderAndIsr) =>
        Json.parseFull(leaderAndIsr) match {
          case Some(m) =>
            Some(m.asInstanceOf[Map[String, Any]].get("leader").get.asInstanceOf[Int])
          case None => None
        }
      case None => None
    }
  }

  /**
   * This API should read the epoch in the ISR path. It is sufficient to read the epoch in the ISR path, since if the
   * leader fails after updating epoch in the leader path and before updating epoch in the ISR path, effectively some
   * other broker will retry becoming leader with the same new epoch value.
   */
  def getEpochForPartition(zkClient: ZkClient, topic: String, partition: Int): Int = {
    val leaderAndIsrOpt = readDataMaybeNull(zkClient, getTopicPartitionLeaderAndIsrPath(topic, partition))._1
    leaderAndIsrOpt match {
      case Some(leaderAndIsr) =>
        Json.parseFull(leaderAndIsr) match {
          case None => throw new NoEpochForPartitionException("No epoch, leaderAndISR data for partition [%s,%d] is invalid".format(topic, partition))
          case Some(m) => m.asInstanceOf[Map[String, Any]].get("leader_epoch").get.asInstanceOf[Int]
        }
      case None => throw new NoEpochForPartitionException("No epoch, ISR path for partition [%s,%d] is empty"
        .format(topic, partition))
    }
  }

  /**
   * Gets the in-sync replicas (ISR) for a specific topic and partition
   */
  def getInSyncReplicasForPartition(zkClient: ZkClient, topic: String, partition: Int): Seq[Int] = {
    val leaderAndIsrOpt = readDataMaybeNull(zkClient, getTopicPartitionLeaderAndIsrPath(topic, partition))._1
    leaderAndIsrOpt match {
      case Some(leaderAndIsr) =>
        Json.parseFull(leaderAndIsr) match {
          case Some(m) => m.asInstanceOf[Map[String, Any]].get("isr").get.asInstanceOf[Seq[Int]]
          case None => Seq.empty[Int]
        }
      case None => Seq.empty[Int]
    }
  }

  /**
   * Gets the assigned replicas (AR) for a specific topic and partition
   */
  def getReplicasForPartition(zkClient: ZkClient, topic: String, partition: Int): Seq[Int] = {
    val jsonPartitionMapOpt = readDataMaybeNull(zkClient, getTopicPath(topic))._1
    jsonPartitionMapOpt match {
      case Some(jsonPartitionMap) =>
        Json.parseFull(jsonPartitionMap) match {
          case Some(m) => m.asInstanceOf[Map[String, Any]].get("partitions") match {
            case Some(replicaMap) => replicaMap.asInstanceOf[Map[String, Seq[Int]]].get(partition.toString) match {
              case Some(seq) => seq
              case None => Seq.empty[Int]
            }
            case None => Seq.empty[Int]
          }
          case None => Seq.empty[Int]
        }
      case None => Seq.empty[Int]
    }
  }

<<<<<<< HEAD
  def isPartitionOnBroker(zkClient: ZkClient, topic: String, partition: Int, brokerId: Int): Boolean = {
    val replicas = getReplicasForPartition(zkClient, topic, partition)
    debug("The list of replicas for partition [%s,%d] is %s".format(topic, partition, replicas))
    replicas.contains(brokerId.toString)
  }

  def registerBrokerInZk(zkClient: ZkClient, id: Int, host: String, port: Int, jmxPort: Int, secure: Boolean) {
    val brokerIdPath = ZkUtils.BrokerIdsPath + "/" + id
    val brokerInfo =
      Utils.mergeJsonFields(Utils.mapToJsonFields(Map("host" -> host), valueInQuotes = true) ++
                             Utils.mapToJsonFields(Map("version" -> 1.toString, "jmx_port" -> jmxPort.toString, "port" -> port.toString, "secure" -> secure.toString),
                                                   valueInQuotes = false))
=======
  def registerBrokerInZk(zkClient: ZkClient, id: Int, host: String, port: Int, timeout: Int, jmxPort: Int) {
    val brokerIdPath = ZkUtils.BrokerIdsPath + "/" + id
    val timestamp = SystemTime.milliseconds.toString
    val brokerInfo = Json.encode(Map("version" -> 1, "host" -> host, "port" -> port, "jmx_port" -> jmxPort, "timestamp" -> timestamp))
    val expectedBroker = new Broker(id, host, port)

>>>>>>> 68baaa41
    try {
      createEphemeralPathExpectConflictHandleZKBug(zkClient, brokerIdPath, brokerInfo, expectedBroker,
        (brokerString: String, broker: Any) => Broker.createBroker(broker.asInstanceOf[Broker].id, brokerString).equals(broker.asInstanceOf[Broker]),
        timeout)

    } catch {
      case e: ZkNodeExistsException =>
        throw new RuntimeException("A broker is already registered on the path " + brokerIdPath
          + ". This probably " + "indicates that you either have configured a brokerid that is already in use, or "
          + "else you have shutdown this broker and restarted it faster than the zookeeper "
          + "timeout so it appears to be re-registering.")
    }
    info("Registered broker %d at path %s with address %s:%d.".format(id, brokerIdPath, host, port))
  }

  def getConsumerPartitionOwnerPath(group: String, topic: String, partition: Int): String = {
    val topicDirs = new ZKGroupTopicDirs(group, topic)
    topicDirs.consumerOwnerDir + "/" + partition
  }


  def leaderAndIsrZkData(leaderAndIsr: LeaderAndIsr, controllerEpoch: Int): String = {
    Json.encode(Map("version" -> 1, "leader" -> leaderAndIsr.leader, "leader_epoch" -> leaderAndIsr.leaderEpoch,
                    "controller_epoch" -> controllerEpoch, "isr" -> leaderAndIsr.isr))
  }

  /**
   * Get JSON partition to replica map from zookeeper.
   */
  def replicaAssignmentZkData(map: Map[String, Seq[Int]]): String = {
    Json.encode(Map("version" -> 1, "partitions" -> map))
  }

  /**
   *  make sure a persistent path exists in ZK. Create the path if not exist.
   */
  def makeSurePersistentPathExists(client: ZkClient, path: String) {
    if (!client.exists(path))
      client.createPersistent(path, true) // won't throw NoNodeException or NodeExistsException
  }

  /**
   *  create the parent path
   */
  private def createParentPath(client: ZkClient, path: String): Unit = {
    val parentDir = path.substring(0, path.lastIndexOf('/'))
    if (parentDir.length != 0)
      client.createPersistent(parentDir, true)
  }

  /**
   * Create an ephemeral node with the given path and data. Create parents if necessary.
   */
  private def createEphemeralPath(client: ZkClient, path: String, data: String): Unit = {
    try {
      client.createEphemeral(path, data)
    } catch {
      case e: ZkNoNodeException => {
        createParentPath(client, path)
        client.createEphemeral(path, data)
      }
    }
  }

  /**
   * Create an ephemeral node with the given path and data.
   * Throw NodeExistException if node already exists.
   */
  def createEphemeralPathExpectConflict(client: ZkClient, path: String, data: String): Unit = {
    try {
      createEphemeralPath(client, path, data)
    } catch {
      case e: ZkNodeExistsException => {
        // this can happen when there is connection loss; make sure the data is what we intend to write
        var storedData: String = null
        try {
          storedData = readData(client, path)._1
        } catch {
          case e1: ZkNoNodeException => // the node disappeared; treat as if node existed and let caller handles this
          case e2: Throwable => throw e2
        }
        if (storedData == null || storedData != data) {
          info("conflict in " + path + " data: " + data + " stored data: " + storedData)
          throw e
        } else {
          // otherwise, the creation succeeded, return normally
          info(path + " exists with value " + data + " during connection loss; this is ok")
        }
      }
      case e2: Throwable => throw e2
    }
  }

  /**
   * Create an ephemeral node with the given path and data.
   * Throw NodeExistsException if node already exists.
   * Handles the following ZK session timeout bug:
   *
   * https://issues.apache.org/jira/browse/ZOOKEEPER-1740
   *
   * Upon receiving a NodeExistsException, read the data from the conflicted path and
   * trigger the checker function comparing the read data and the expected data,
   * If the checker function returns true then the above bug might be encountered, back off and retry;
   * otherwise re-throw the exception
   */
  def createEphemeralPathExpectConflictHandleZKBug(zkClient: ZkClient, path: String, data: String, expectedCallerData: Any, checker: (String, Any) => Boolean, backoffTime: Int): Unit = {
    while (true) {
      try {
        createEphemeralPathExpectConflict(zkClient, path, data)
        return
      } catch {
        case e: ZkNodeExistsException => {
          // An ephemeral node may still exist even after its corresponding session has expired
          // due to a Zookeeper bug, in this case we need to retry writing until the previous node is deleted
          // and hence the write succeeds without ZkNodeExistsException
          ZkUtils.readDataMaybeNull(zkClient, path)._1 match {
            case Some(writtenData) => {
              if (checker(writtenData, expectedCallerData)) {
                info("I wrote this conflicted ephemeral node [%s] at %s a while back in a different session, ".format(data, path)
                  + "hence I will backoff for this node to be deleted by Zookeeper and retry")

                Thread.sleep(backoffTime)
              } else {
                throw e
              }
            }
            case None => // the node disappeared; retry creating the ephemeral node immediately
          }
        }
        case e2: Throwable => throw e2
      }
    }
  }

  /**
   * Create an persistent node with the given path and data. Create parents if necessary.
   */
  def createPersistentPath(client: ZkClient, path: String, data: String = ""): Unit = {
    try {
      client.createPersistent(path, data)
    } catch {
      case e: ZkNoNodeException => {
        createParentPath(client, path)
        client.createPersistent(path, data)
      }
    }
  }

  def createSequentialPersistentPath(client: ZkClient, path: String, data: String = ""): String = {
    client.createPersistentSequential(path, data)
  }

  /**
   * Update the value of a persistent node with the given path and data.
   * create parrent directory if necessary. Never throw NodeExistException.
   * Return the updated path zkVersion
   */
  def updatePersistentPath(client: ZkClient, path: String, data: String) = {
    try {
      client.writeData(path, data)
    } catch {
      case e: ZkNoNodeException => {
        createParentPath(client, path)
        try {
          client.createPersistent(path, data)
        } catch {
          case e: ZkNodeExistsException =>
            client.writeData(path, data)
          case e2: Throwable => throw e2
        }
      }
      case e2: Throwable => throw e2
    }
  }

  /**
   * Conditional update the persistent path data, return (true, newVersion) if it succeeds, otherwise (the path doesn't
   * exist, the current version is not the expected version, etc.) return (false, -1)
   */
  def conditionalUpdatePersistentPath(client: ZkClient, path: String, data: String, expectVersion: Int): (Boolean, Int) = {
    try {
      val stat = client.writeDataReturnStat(path, data, expectVersion)
      debug("Conditional update of path %s with value %s and expected version %d succeeded, returning the new version: %d"
        .format(path, data, expectVersion, stat.getVersion))
      (true, stat.getVersion)
    } catch {
      case e: Exception =>
        error("Conditional update of path %s with data %s and expected version %d failed due to %s".format(path, data,
          expectVersion, e.getMessage))
        (false, -1)
    }
  }

  /**
   * Conditional update the persistent path data, return (true, newVersion) if it succeeds, otherwise (the current
   * version is not the expected version, etc.) return (false, -1). If path doesn't exist, throws ZkNoNodeException
   */
  def conditionalUpdatePersistentPathIfExists(client: ZkClient, path: String, data: String, expectVersion: Int): (Boolean, Int) = {
    try {
      val stat = client.writeDataReturnStat(path, data, expectVersion)
      debug("Conditional update of path %s with value %s and expected version %d succeeded, returning the new version: %d"
        .format(path, data, expectVersion, stat.getVersion))
      (true, stat.getVersion)
    } catch {
      case nne: ZkNoNodeException => throw nne
      case e: Exception =>
        error("Conditional update of path %s with data %s and expected version %d failed due to %s".format(path, data,
          expectVersion, e.getMessage))
        (false, -1)
    }
  }

  /**
   * Update the value of a persistent node with the given path and data.
   * create parrent directory if necessary. Never throw NodeExistException.
   */
  def updateEphemeralPath(client: ZkClient, path: String, data: String): Unit = {
    try {
      client.writeData(path, data)
    } catch {
      case e: ZkNoNodeException => {
        createParentPath(client, path)
        client.createEphemeral(path, data)
      }
      case e2: Throwable => throw e2
    }
  }
  
  def deletePath(client: ZkClient, path: String): Boolean = {
    try {
      client.delete(path)
    } catch {
      case e: ZkNoNodeException =>
        // this can happen during a connection loss event, return normally
        info(path + " deleted during connection loss; this is ok")
        false
      case e2: Throwable => throw e2
    }
  }

  def deletePathRecursive(client: ZkClient, path: String) {
    try {
      client.deleteRecursive(path)
    } catch {
      case e: ZkNoNodeException =>
        // this can happen during a connection loss event, return normally
        info(path + " deleted during connection loss; this is ok")
      case e2: Throwable => throw e2
    }
  }
  
  def maybeDeletePath(zkUrl: String, dir: String) {
    try {
      val zk = new ZkClient(zkUrl, 30*1000, 30*1000, ZKStringSerializer)
      zk.deleteRecursive(dir)
      zk.close()
    } catch {
      case _: Throwable => // swallow
    }
  }

  def readData(client: ZkClient, path: String): (String, Stat) = {
    val stat: Stat = new Stat()
    val dataStr: String = client.readData(path, stat)
    (dataStr, stat)
  }

  def readDataMaybeNull(client: ZkClient, path: String): (Option[String], Stat) = {
    val stat: Stat = new Stat()
    val dataAndStat = try {
                        (Some(client.readData(path, stat)), stat)
                      } catch {
                        case e: ZkNoNodeException =>
                          (None, stat)
                        case e2: Throwable => throw e2
                      }
    dataAndStat
  }

  def getChildren(client: ZkClient, path: String): Seq[String] = {
    import scala.collection.JavaConversions._
    // triggers implicit conversion from java list to scala Seq
    client.getChildren(path)
  }

  def getChildrenParentMayNotExist(client: ZkClient, path: String): Seq[String] = {
    import scala.collection.JavaConversions._
    // triggers implicit conversion from java list to scala Seq
    try {
      client.getChildren(path)
    } catch {
      case e: ZkNoNodeException => return Nil
      case e2: Throwable => throw e2
    }
  }

  /**
   * Check if the given path exists
   */
  def pathExists(client: ZkClient, path: String): Boolean = {
    client.exists(path)
  }

  def getCluster(zkClient: ZkClient) : Cluster = {
    val cluster = new Cluster
    val nodes = getChildrenParentMayNotExist(zkClient, BrokerIdsPath)
    for (node <- nodes) {
      val brokerZKString = readData(zkClient, BrokerIdsPath + "/" + node)._1
      cluster.add(Broker.createBroker(node.toInt, brokerZKString))
    }
    cluster
  }

  def getPartitionLeaderAndIsrForTopics(zkClient: ZkClient, topicAndPartitions: Set[TopicAndPartition])
  : mutable.Map[TopicAndPartition, LeaderIsrAndControllerEpoch] = {
    val ret = new mutable.HashMap[TopicAndPartition, LeaderIsrAndControllerEpoch]
    for(topicAndPartition <- topicAndPartitions) {
      ZkUtils.getLeaderIsrAndEpochForPartition(zkClient, topicAndPartition.topic, topicAndPartition.partition) match {
        case Some(leaderIsrAndControllerEpoch) => ret.put(topicAndPartition, leaderIsrAndControllerEpoch)
        case None =>
      }
    }
    ret
  }

  def getReplicaAssignmentForTopics(zkClient: ZkClient, topics: Seq[String]): mutable.Map[TopicAndPartition, Seq[Int]] = {
    val ret = new mutable.HashMap[TopicAndPartition, Seq[Int]]
    topics.foreach { topic =>
      val jsonPartitionMapOpt = readDataMaybeNull(zkClient, getTopicPath(topic))._1
      jsonPartitionMapOpt match {
        case Some(jsonPartitionMap) =>
          Json.parseFull(jsonPartitionMap) match {
            case Some(m) => m.asInstanceOf[Map[String, Any]].get("partitions") match {
              case Some(repl)  =>
                val replicaMap = repl.asInstanceOf[Map[String, Seq[Int]]]
                for((partition, replicas) <- replicaMap){
                  ret.put(TopicAndPartition(topic, partition.toInt), replicas)
                  debug("Replicas assigned to topic [%s], partition [%s] are [%s]".format(topic, partition, replicas))
                }
              case None =>
            }
            case None =>
          }
        case None =>
      }
    }
    ret
  }

  def getPartitionAssignmentForTopics(zkClient: ZkClient, topics: Seq[String]): mutable.Map[String, collection.Map[Int, Seq[Int]]] = {
    val ret = new mutable.HashMap[String, Map[Int, Seq[Int]]]()
    topics.foreach{ topic =>
      val jsonPartitionMapOpt = readDataMaybeNull(zkClient, getTopicPath(topic))._1
      val partitionMap = jsonPartitionMapOpt match {
        case Some(jsonPartitionMap) =>
          Json.parseFull(jsonPartitionMap) match {
            case Some(m) => m.asInstanceOf[Map[String, Any]].get("partitions") match {
              case Some(replicaMap) =>
                val m1 = replicaMap.asInstanceOf[Map[String, Seq[Int]]]
                m1.map(p => (p._1.toInt, p._2))
              case None => Map[Int, Seq[Int]]()
            }
            case None => Map[Int, Seq[Int]]()
          }
        case None => Map[Int, Seq[Int]]()
      }
      debug("Partition map for /brokers/topics/%s is %s".format(topic, partitionMap))
      ret += (topic -> partitionMap)
    }
    ret
  }

  def getPartitionsForTopics(zkClient: ZkClient, topics: Seq[String]): mutable.Map[String, Seq[Int]] = {
    getPartitionAssignmentForTopics(zkClient, topics).map { topicAndPartitionMap =>
      val topic = topicAndPartitionMap._1
      val partitionMap = topicAndPartitionMap._2
      debug("partition assignment of /brokers/topics/%s is %s".format(topic, partitionMap))
      (topic -> partitionMap.keys.toSeq.sortWith((s,t) => s < t))
    }
  }

  def getPartitionsBeingReassigned(zkClient: ZkClient): Map[TopicAndPartition, ReassignedPartitionsContext] = {
    // read the partitions and their new replica list
    val jsonPartitionMapOpt = readDataMaybeNull(zkClient, ReassignPartitionsPath)._1
    jsonPartitionMapOpt match {
      case Some(jsonPartitionMap) =>
        val reassignedPartitions = parsePartitionReassignmentData(jsonPartitionMap)
        reassignedPartitions.map(p => (p._1 -> new ReassignedPartitionsContext(p._2)))
      case None => Map.empty[TopicAndPartition, ReassignedPartitionsContext]
    }
  }

  def parsePartitionReassignmentData(jsonData: String): Map[TopicAndPartition, Seq[Int]] = {
    val reassignedPartitions: mutable.Map[TopicAndPartition, Seq[Int]] = mutable.Map()
    Json.parseFull(jsonData) match {
      case Some(m) =>
        m.asInstanceOf[Map[String, Any]].get("partitions") match {
          case Some(partitionsSeq) =>
            partitionsSeq.asInstanceOf[Seq[Map[String, Any]]].foreach(p => {
              val topic = p.get("topic").get.asInstanceOf[String]
              val partition = p.get("partition").get.asInstanceOf[Int]
              val newReplicas = p.get("replicas").get.asInstanceOf[Seq[Int]]
              reassignedPartitions += TopicAndPartition(topic, partition) -> newReplicas
            })
          case None =>
        }
      case None =>
    }
    reassignedPartitions
  }

  def parseTopicsData(jsonData: String): Seq[String] = {
    var topics = List.empty[String]
    Json.parseFull(jsonData) match {
      case Some(m) =>
        m.asInstanceOf[Map[String, Any]].get("topics") match {
          case Some(partitionsSeq) =>
            val mapPartitionSeq = partitionsSeq.asInstanceOf[Seq[Map[String, Any]]]
            mapPartitionSeq.foreach(p => {
              val topic = p.get("topic").get.asInstanceOf[String]
              topics ++= List(topic)
            })
          case None =>
        }
      case None =>
    }
    topics
  }

  def getPartitionReassignmentZkData(partitionsToBeReassigned: Map[TopicAndPartition, Seq[Int]]): String = {
    Json.encode(Map("version" -> 1, "partitions" -> partitionsToBeReassigned.map(e => Map("topic" -> e._1.topic, "partition" -> e._1.partition,
                                                                                          "replicas" -> e._2))))
  }

  def updatePartitionReassignmentData(zkClient: ZkClient, partitionsToBeReassigned: Map[TopicAndPartition, Seq[Int]]) {
    val zkPath = ZkUtils.ReassignPartitionsPath
    partitionsToBeReassigned.size match {
      case 0 => // need to delete the /admin/reassign_partitions path
        deletePath(zkClient, zkPath)
        info("No more partitions need to be reassigned. Deleting zk path %s".format(zkPath))
      case _ =>
        val jsonData = getPartitionReassignmentZkData(partitionsToBeReassigned)
        try {
          updatePersistentPath(zkClient, zkPath, jsonData)
          info("Updated partition reassignment path with %s".format(jsonData))
        } catch {
          case nne: ZkNoNodeException =>
            ZkUtils.createPersistentPath(zkClient, zkPath, jsonData)
            debug("Created path %s with %s for partition reassignment".format(zkPath, jsonData))
          case e2: Throwable => throw new AdminOperationException(e2.toString)
        }
    }
  }

  def getPartitionsUndergoingPreferredReplicaElection(zkClient: ZkClient): Set[TopicAndPartition] = {
    // read the partitions and their new replica list
    val jsonPartitionListOpt = readDataMaybeNull(zkClient, PreferredReplicaLeaderElectionPath)._1
    jsonPartitionListOpt match {
      case Some(jsonPartitionList) => PreferredReplicaLeaderElectionCommand.parsePreferredReplicaElectionData(jsonPartitionList)
      case None => Set.empty[TopicAndPartition]
    }
  }

  def deletePartition(zkClient : ZkClient, brokerId: Int, topic: String) {
    val brokerIdPath = BrokerIdsPath + "/" + brokerId
    zkClient.delete(brokerIdPath)
    val brokerPartTopicPath = BrokerTopicsPath + "/" + topic + "/" + brokerId
    zkClient.delete(brokerPartTopicPath)
  }

  def getConsumersInGroup(zkClient: ZkClient, group: String): Seq[String] = {
    val dirs = new ZKGroupDirs(group)
    getChildren(zkClient, dirs.consumerRegistryDir)
  }

  def getConsumersPerTopic(zkClient: ZkClient, group: String) : mutable.Map[String, List[String]] = {
    val dirs = new ZKGroupDirs(group)
    val consumers = getChildrenParentMayNotExist(zkClient, dirs.consumerRegistryDir)
    val consumersPerTopicMap = new mutable.HashMap[String, List[String]]
    for (consumer <- consumers) {
      val topicCount = TopicCount.constructTopicCount(group, consumer, zkClient)
      for ((topic, consumerThreadIdSet) <- topicCount.getConsumerThreadIdsPerTopic) {
        for (consumerThreadId <- consumerThreadIdSet)
          consumersPerTopicMap.get(topic) match {
            case Some(curConsumers) => consumersPerTopicMap.put(topic, consumerThreadId :: curConsumers)
            case _ => consumersPerTopicMap.put(topic, List(consumerThreadId))
          }
      }
    }
    for ( (topic, consumerList) <- consumersPerTopicMap )
      consumersPerTopicMap.put(topic, consumerList.sortWith((s,t) => s < t))
    consumersPerTopicMap
  }

  /**
   * This API takes in a broker id, queries zookeeper for the broker metadata and returns the metadata for that broker
   * or throws an exception if the broker dies before the query to zookeeper finishes
   * @param brokerId The broker id
   * @param zkClient The zookeeper client connection
   * @return An optional Broker object encapsulating the broker metadata
   */
  def getBrokerInfo(zkClient: ZkClient, brokerId: Int): Option[Broker] = {
    ZkUtils.readDataMaybeNull(zkClient, ZkUtils.BrokerIdsPath + "/" + brokerId)._1 match {
      case Some(brokerInfo) => Some(Broker.createBroker(brokerId, brokerInfo))
      case None => None
    }
  }

  def getAllTopics(zkClient: ZkClient): Seq[String] = {
    val topics = ZkUtils.getChildrenParentMayNotExist(zkClient, BrokerTopicsPath)
    if(topics == null)
      Seq.empty[String]
    else
      topics
  }

  def getAllPartitions(zkClient: ZkClient): Set[TopicAndPartition] = {
    val topics = ZkUtils.getChildrenParentMayNotExist(zkClient, BrokerTopicsPath)
    if(topics == null) Set.empty[TopicAndPartition]
    else {
      topics.map { topic =>
        getChildren(zkClient, getTopicPartitionsPath(topic)).map(_.toInt).map(TopicAndPartition(topic, _))
      }.flatten.toSet
    }
  }
}

class LeaderExistsOrChangedListener(topic: String,
                                    partition: Int,
                                    leaderLock: ReentrantLock,
                                    leaderExistsOrChanged: Condition,
                                    oldLeaderOpt: Option[Int] = None,
                                    zkClient: ZkClient = null) extends IZkDataListener with Logging {
  @throws(classOf[Exception])
  def handleDataChange(dataPath: String, data: Object) {
    val t = dataPath.split("/").takeRight(3).head
    val p = dataPath.split("/").takeRight(2).head.toInt
    inLock(leaderLock) {
      if(t == topic && p == partition){
        if(oldLeaderOpt == None){
          trace("In leader existence listener on partition [%s, %d], leader has been created".format(topic, partition))
          leaderExistsOrChanged.signal()
        }
        else {
          val newLeaderOpt = ZkUtils.getLeaderForPartition(zkClient, t, p)
          if(newLeaderOpt.isDefined && newLeaderOpt.get != oldLeaderOpt.get){
            trace("In leader change listener on partition [%s, %d], leader has been moved from %d to %d".format(topic, partition, oldLeaderOpt.get, newLeaderOpt.get))
            leaderExistsOrChanged.signal()
          }
        }
      }
    }
  }

  @throws(classOf[Exception])
  def handleDataDeleted(dataPath: String) {
    inLock(leaderLock) {
      leaderExistsOrChanged.signal()
    }
  }
}

object ZKStringSerializer extends ZkSerializer {

  @throws(classOf[ZkMarshallingError])
  def serialize(data : Object) : Array[Byte] = data.asInstanceOf[String].getBytes("UTF-8")

  @throws(classOf[ZkMarshallingError])
  def deserialize(bytes : Array[Byte]) : Object = {
    if (bytes == null)
      null
    else
      new String(bytes, "UTF-8")
  }
}

class ZKGroupDirs(val group: String) {
  def consumerDir = ZkUtils.ConsumersPath
  def consumerGroupDir = consumerDir + "/" + group
  def consumerRegistryDir = consumerGroupDir + "/ids"
}

class ZKGroupTopicDirs(group: String, topic: String) extends ZKGroupDirs(group) {
  def consumerOffsetDir = consumerGroupDir + "/offsets/" + topic
  def consumerOwnerDir = consumerGroupDir + "/owners/" + topic
}


class ZKConfig(props: VerifiableProperties) {
  /** ZK host string */
  val zkConnect = props.getString("zookeeper.connect")

  /** zookeeper session timeout */
  val zkSessionTimeoutMs = props.getInt("zookeeper.session.timeout.ms", 6000)

  /** the max time that the client waits to establish a connection to zookeeper */
  val zkConnectionTimeoutMs = props.getInt("zookeeper.connection.timeout.ms",zkSessionTimeoutMs)

  /** how far a ZK follower can be behind a ZK leader */
  val zkSyncTimeMs = props.getInt("zookeeper.sync.time.ms", 2000)
}<|MERGE_RESOLUTION|>--- conflicted
+++ resolved
@@ -58,7 +58,7 @@
     getTopicPath(topic) + "/partitions"
   }
 
-  def getTopicConfigPath(topic: String): String = 
+  def getTopicConfigPath(topic: String): String =
     TopicConfigPath + "/" + topic
 
   def getDeleteTopicPath(topic: String): String =
@@ -99,7 +99,7 @@
   def getLeaderAndIsrForPartition(zkClient: ZkClient, topic: String, partition: Int):Option[LeaderAndIsr] = {
     getLeaderIsrAndEpochForPartition(zkClient, topic, partition).map(_.leaderAndIsr)
   }
-  
+
   def setupCommonPaths(zkClient: ZkClient) {
     for(path <- Seq(ConsumersPath, BrokerIdsPath, BrokerTopicsPath, TopicConfigChangesPath, TopicConfigPath, DeleteTopicsPath))
       makeSurePersistentPathExists(zkClient, path)
@@ -189,27 +189,12 @@
     }
   }
 
-<<<<<<< HEAD
-  def isPartitionOnBroker(zkClient: ZkClient, topic: String, partition: Int, brokerId: Int): Boolean = {
-    val replicas = getReplicasForPartition(zkClient, topic, partition)
-    debug("The list of replicas for partition [%s,%d] is %s".format(topic, partition, replicas))
-    replicas.contains(brokerId.toString)
-  }
-
-  def registerBrokerInZk(zkClient: ZkClient, id: Int, host: String, port: Int, jmxPort: Int, secure: Boolean) {
-    val brokerIdPath = ZkUtils.BrokerIdsPath + "/" + id
-    val brokerInfo =
-      Utils.mergeJsonFields(Utils.mapToJsonFields(Map("host" -> host), valueInQuotes = true) ++
-                             Utils.mapToJsonFields(Map("version" -> 1.toString, "jmx_port" -> jmxPort.toString, "port" -> port.toString, "secure" -> secure.toString),
-                                                   valueInQuotes = false))
-=======
-  def registerBrokerInZk(zkClient: ZkClient, id: Int, host: String, port: Int, timeout: Int, jmxPort: Int) {
+  def registerBrokerInZk(zkClient: ZkClient, id: Int, host: String, port: Int, timeout: Int, jmxPort: Int, secure: Boolean) {
     val brokerIdPath = ZkUtils.BrokerIdsPath + "/" + id
     val timestamp = SystemTime.milliseconds.toString
-    val brokerInfo = Json.encode(Map("version" -> 1, "host" -> host, "port" -> port, "jmx_port" -> jmxPort, "timestamp" -> timestamp))
-    val expectedBroker = new Broker(id, host, port)
-
->>>>>>> 68baaa41
+    val brokerInfo = Json.encode(Map("version" -> 1, "host" -> host, "port" -> port, "jmx_port" -> jmxPort, "timestamp" -> timestamp, "secure" -> secure.toString))
+    val expectedBroker = new Broker(id, host, port, secure)
+
     try {
       createEphemeralPathExpectConflictHandleZKBug(zkClient, brokerIdPath, brokerInfo, expectedBroker,
         (brokerString: String, broker: Any) => Broker.createBroker(broker.asInstanceOf[Broker].id, brokerString).equals(broker.asInstanceOf[Broker]),
@@ -437,7 +422,7 @@
       case e2: Throwable => throw e2
     }
   }
-  
+
   def deletePath(client: ZkClient, path: String): Boolean = {
     try {
       client.delete(path)
@@ -460,7 +445,7 @@
       case e2: Throwable => throw e2
     }
   }
-  
+
   def maybeDeletePath(zkUrl: String, dir: String) {
     try {
       val zk = new ZkClient(zkUrl, 30*1000, 30*1000, ZKStringSerializer)
