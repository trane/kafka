--- conflicted
+++ resolved
@@ -5,7 +5,7 @@
  * The ASF licenses this file to You under the Apache License, Version 2.0
  * (the "License"); you may not use this file except in compliance with
  * the License.  You may obtain a copy of the License at
- * 
+ *
  *    http://www.apache.org/licenses/LICENSE-2.0
  *
  * Unless required by applicable law or agreed to in writing, software
@@ -57,16 +57,13 @@
 }
 
 private[kafka] case class Broker(val id: Int, val host: String, val port: Int, val secure: Boolean = false) {
-  
+
   override def toString(): String = new String("id:" + id + ",host:" + host + ",port:" + port + ",secure:" + secure)
 
-<<<<<<< HEAD
+// TODO: SEE IF WE NEED TO DELETE THIS
   def getZkString(): String = host + ":" + port + ":" + secure
 
   def getConnectionString(): String = host + ":" + port + ":" + (if (secure) 1 else 0)
-=======
-  def getConnectionString(): String = host + ":" + port
->>>>>>> 68baaa41
 
   def writeTo(buffer: ByteBuffer) {
     buffer.putInt(id)
@@ -84,7 +81,7 @@
       case _ => false
     }
   }
-  
+
   override def hashCode(): Int = hashcode(id, host, port, if (secure) 1 else 0)
-  
+
 }