--- conflicted
+++ resolved
@@ -116,18 +116,18 @@
   if (config.autoCommitEnable) {
     scheduler.startup
     info("starting auto committer every " + config.autoCommitIntervalMs + " ms")
-    scheduler.schedule("kafka-consumer-autocommit", 
-                       autoCommit, 
+    scheduler.schedule("kafka-consumer-autocommit",
+                       autoCommit,
                        delay = config.autoCommitIntervalMs,
-                       period = config.autoCommitIntervalMs, 
+                       period = config.autoCommitIntervalMs,
                        unit = TimeUnit.MILLISECONDS)
   }
 
   KafkaMetricsReporter.startReporters(config.props)
 
   def this(config: ConsumerConfig) = this(config, true)
-  
-  def createMessageStreams(topicCountMap: Map[String,Int]): Map[String, List[KafkaStream[Array[Byte],Array[Byte]]]] = 
+
+  def createMessageStreams(topicCountMap: Map[String,Int]): Map[String, List[KafkaStream[Array[Byte],Array[Byte]]]] =
     createMessageStreams(topicCountMap, new DefaultDecoder(), new DefaultDecoder())
 
   def createMessageStreams[K,V](topicCountMap: Map[String,Int], keyDecoder: Decoder[K], valueDecoder: Decoder[V])
@@ -138,9 +138,9 @@
     consume(topicCountMap, keyDecoder, valueDecoder)
   }
 
-  def createMessageStreamsByFilter[K,V](topicFilter: TopicFilter, 
-                                        numStreams: Int, 
-                                        keyDecoder: Decoder[K] = new DefaultDecoder(), 
+  def createMessageStreamsByFilter[K,V](topicFilter: TopicFilter,
+                                        numStreams: Int,
+                                        keyDecoder: Decoder[K] = new DefaultDecoder(),
                                         valueDecoder: Decoder[V] = new DefaultDecoder()) = {
     val wildcardStreamsHandler = new WildcardStreamsHandler[K,V](topicFilter, numStreams, keyDecoder, valueDecoder)
     wildcardStreamsHandler.streams
@@ -436,66 +436,6 @@
       val myTopicThreadIdsMap = TopicCount.constructTopicCount(group, consumerIdString, zkClient).getConsumerThreadIdsPerTopic
       val consumersPerTopicMap = getConsumersPerTopic(zkClient, group)
       val brokers = getAllBrokersInCluster(zkClient)
-<<<<<<< HEAD
-      val topicsMetadata = ClientUtils.fetchTopicMetadata(myTopicThreadIdsMap.keySet,
-                                                          brokers,
-                                                          config.clientId,
-                                                          config.securityConfigFile,
-                                                          config.socketTimeoutMs,
-                                                          correlationId.getAndIncrement).topicsMetadata
-      val partitionsPerTopicMap = new mutable.HashMap[String, Seq[Int]]
-      topicsMetadata.foreach(m => {
-        val topic = m.topic
-        val partitions = m.partitionsMetadata.map(m1 => m1.partitionId)
-        partitionsPerTopicMap.put(topic, partitions)
-      })
-
-      /**
-       * fetchers must be stopped to avoid data duplication, since if the current
-       * rebalancing attempt fails, the partitions that are released could be owned by another consumer.
-       * But if we don't stop the fetchers first, this consumer would continue returning data for released
-       * partitions in parallel. So, not stopping the fetchers leads to duplicate data.
-       */
-      closeFetchers(cluster, kafkaMessageAndMetadataStreams, myTopicThreadIdsMap)
-
-      releasePartitionOwnership(topicRegistry)
-
-      var partitionOwnershipDecision = new collection.mutable.HashMap[(String, Int), String]()
-      val currentTopicRegistry = new Pool[String, Pool[Int, PartitionTopicInfo]]
-
-      for ((topic, consumerThreadIdSet) <- myTopicThreadIdsMap) {
-        currentTopicRegistry.put(topic, new Pool[Int, PartitionTopicInfo])
-
-        val topicDirs = new ZKGroupTopicDirs(group, topic)
-        val curConsumers = consumersPerTopicMap.get(topic).get
-        val curPartitions: Seq[Int] = partitionsPerTopicMap.get(topic).get
-
-        val nPartsPerConsumer = curPartitions.size / curConsumers.size
-        val nConsumersWithExtraPart = curPartitions.size % curConsumers.size
-
-        info("Consumer " + consumerIdString + " rebalancing the following partitions: " + curPartitions +
-          " for topic " + topic + " with consumers: " + curConsumers)
-
-        for (consumerThreadId <- consumerThreadIdSet) {
-          val myConsumerPosition = curConsumers.findIndexOf(_ == consumerThreadId)
-          assert(myConsumerPosition >= 0)
-          val startPart = nPartsPerConsumer*myConsumerPosition + myConsumerPosition.min(nConsumersWithExtraPart)
-          val nParts = nPartsPerConsumer + (if (myConsumerPosition + 1 > nConsumersWithExtraPart) 0 else 1)
-
-          /**
-           *   Range-partition the sorted partitions to consumers for better locality.
-           *  The first few consumers pick up an extra partition, if any.
-           */
-          if (nParts <= 0)
-            warn("No broker partitions consumed by consumer thread " + consumerThreadId + " for topic " + topic)
-          else {
-            for (i <- startPart until startPart + nParts) {
-              val partition = curPartitions(i)
-              info(consumerThreadId + " attempting to claim partition " + partition)
-              addPartitionTopicInfo(currentTopicRegistry, topicDirs, partition, topic, consumerThreadId)
-              // record the partition ownership decision
-              partitionOwnershipDecision += ((topic, partition) -> consumerThreadId)
-=======
       if (brokers.size == 0) {
         // This can happen in a rare case when there are no brokers available in the cluster when the consumer is started.
         // We log an warning and register for child changes on brokers/id so that rebalance can be triggered when the brokers
@@ -554,7 +494,6 @@
                 // record the partition ownership decision
                 partitionOwnershipDecision += ((topic, partition) -> consumerThreadId)
               }
->>>>>>> 68baaa41
             }
           }
         }
@@ -796,10 +735,10 @@
     private val wildcardQueuesAndStreams = (1 to numStreams)
       .map(e => {
         val queue = new LinkedBlockingQueue[FetchedDataChunk](config.queuedMaxMessages)
-        val stream = new KafkaStream[K,V](queue, 
-                                          config.consumerTimeoutMs, 
-                                          keyDecoder, 
-                                          valueDecoder, 
+        val stream = new KafkaStream[K,V](queue,
+                                          config.consumerTimeoutMs,
+                                          keyDecoder,
+                                          valueDecoder,
                                           config.clientId)
         (queue, stream)
     }).toList
