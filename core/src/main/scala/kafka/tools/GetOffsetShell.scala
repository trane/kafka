--- conflicted
+++ resolved
@@ -30,15 +30,9 @@
 
   def main(args: Array[String]): Unit = {
     val parser = new OptionParser
-<<<<<<< HEAD
-    val brokerOpt = parser.accepts("broker", "REQUIRED: The hostname of the broker to connect to.")
-                           .withRequiredArg
-                           .describedAs("hostname:port")
-=======
     val brokerListOpt = parser.accepts("broker-list", "REQUIRED: The list of hostname and port of the server to connect to.")
                            .withRequiredArg
                            .describedAs("hostname:port,...,hostname:port")
->>>>>>> 68baaa41
                            .ofType(classOf[String])
     val topicOpt = parser.accepts("topic", "REQUIRED: The topic to get offset from.")
                            .withRequiredArg
@@ -58,28 +52,10 @@
                            .describedAs("count")
                            .ofType(classOf[java.lang.Integer])
                            .defaultsTo(1)
-<<<<<<< HEAD
     val securityConfigFileOpt = parser.accepts("security.config.file", "Security config file to use for SSL.")
                                   .withRequiredArg
                                   .describedAs("property file")
                                   .ofType(classOf[java.lang.String])
-
-    val options = parser.parse(args : _*)
-
-    for(arg <- List(brokerOpt, topicOpt, timeOpt)) {
-      if(!options.has(arg)) {
-        System.err.println("Missing required argument \"" + arg + "\"")
-        parser.printHelpOn(System.err)
-        System.exit(1)
-      }
-    }
-
-    val brokerInfos = options.valueOf(brokerOpt).split(":")
-    val hostName = brokerInfos(0)
-    val port = brokerInfos(1).toInt
-    val secure = if (brokerInfos.length > 2) brokerInfos(2).toBoolean else false
-      
-=======
     val maxWaitMsOpt = parser.accepts("max-wait-ms", "The max amount of time each fetch request waits.")
                            .withRequiredArg
                            .describedAs("ms")
@@ -92,20 +68,10 @@
 
     val clientId = "GetOffsetShell"
     val metadataTargetBrokers = ClientUtils.parseBrokerList(options.valueOf(brokerListOpt))
->>>>>>> 68baaa41
     val topic = options.valueOf(topicOpt)
     var partitionList = options.valueOf(partitionOpt)
     var time = options.valueOf(timeOpt).longValue
     val nOffsets = options.valueOf(nOffsetsOpt).intValue
-<<<<<<< HEAD
-    val consumer = new SimpleConsumer(hostName, port, 10000, 100000, "GetOffsetShell", secure, options.valueOf(securityConfigFileOpt))
-    val topicAndPartition = TopicAndPartition(topic, partition)
-    val request = OffsetRequest(Map(topicAndPartition -> PartitionOffsetRequestInfo(time, nOffsets)))
-    val offsets = consumer.getOffsetsBefore(request).partitionErrorAndOffsets(topicAndPartition).offsets
-    println("get " + offsets.length + " results")
-    for (offset <- offsets)
-      println(offset)
-=======
     val maxWaitMs = options.valueOf(maxWaitMsOpt).intValue()
 
     val topicsMetadata = ClientUtils.fetchTopicMetadata(Set(topic), metadataTargetBrokers, clientId, maxWaitMs).topicsMetadata
@@ -126,7 +92,7 @@
         case Some(metadata) =>
           metadata.leader match {
             case Some(leader) =>
-              val consumer = new SimpleConsumer(leader.host, leader.port, 10000, 100000, clientId)
+              val consumer = new SimpleConsumer(leader.host, leader.port, 10000, 100000, clientId, leader.secure)
               val topicAndPartition = TopicAndPartition(topic, partitionId)
               val request = OffsetRequest(Map(topicAndPartition -> PartitionOffsetRequestInfo(time, nOffsets)))
               val offsets = consumer.getOffsetsBefore(request).partitionErrorAndOffsets(topicAndPartition).offsets
@@ -137,6 +103,5 @@
         case None => System.err.println("Error: partition %d does not exist".format(partitionId))
       }
     }
->>>>>>> 68baaa41
   }
 }